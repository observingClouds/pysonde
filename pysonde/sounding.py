"""Sounding class"""

import copy
import logging
import os
from pathlib import Path

import _dataset_creator as dc
import _helpers as h
import numpy as np
import pandas as pd
import pint_pandas
import pint_xarray
import thermodynamics as td
import xarray as xr
from omegaconf import OmegaConf
from omegaconf.errors import ConfigAttributeError

logging.debug(f"Pint_xarray version:{pint_xarray.__version__}")


class SondeTypeNotImplemented(Exception):
    pass


class Sounding:
    """Sounding class with processing functions"""

    def __init__(self, profile=None, meta_data={}, config=None, ureg=None):
        if profile is None:
            self.profile = None
        else:
            self.profile = profile.copy(deep=True)
        self.meta_data = meta_data
        self.config = config
        self.unitregistry = ureg

    def split_by_direction(self, method="maxHeight"):
        """Split sounding into ascending and descending branch"""
        # Simple approach
        sounding_ascent = copy.deepcopy(self)
        sounding_descent = copy.deepcopy(self)
        sounding_ascent.profile = self.profile.loc[self.profile.Dropping == 0]
        sounding_descent.profile = self.profile.loc[self.profile.Dropping == 1]

        # Bugfix 17
        if method == "maxHeight":
            for s, (sounding, func) in enumerate(
                zip(
                    (sounding_ascent.profile, sounding_descent.profile),
                    (np.greater_equal, np.less_equal),
                )
            ):
                if len(sounding) < 2:
                    continue
                window_size = 5
                smoothed_heights = np.convolve(
                    sounding.height, np.ones((window_size,)) / window_size, mode="valid"
                )
                if not np.all(func(np.gradient(smoothed_heights), 0)):
                    total = len(sounding.height)
                    nb_diff = total - np.sum(func(np.gradient(sounding.height), 0))
                    logging.warning(
                        "Of {} observations, {} observations have an inconsistent "
                        "sounding direction".format(total, nb_diff)
                    )
                    # Find split time for ascending and descending sounding by maximum height
                    # instead of relying on Dropping variable
                    logging.warning(
                        "Calculate bursting of balloon from maximum geopotential height"
                    )
                    idx_max_hgt = np.argmax(self.profile.height)

                    sounding_ascent.profile = self.profile.iloc[0 : idx_max_hgt + 1]
                    sounding_descent.profile = self.profile.iloc[idx_max_hgt + 1 :]
        sounding_ascent.meta_data["sounding_direction"] = "ascent"
        sounding_descent.meta_data["sounding_direction"] = "descent"

        return sounding_ascent, sounding_descent

    def convert_sounding_df2ds(self):
        unit_dict = {}
        profile_copy = self.profile.copy()
<<<<<<< HEAD

        for var in profile_copy.columns:
            if isinstance(profile_copy[var].dtype, pint_pandas.pint_array.PintType):
                unit_dict[var] = profile_copy[var].pint.units
                profile_copy[var] = profile_copy[var].pint.magnitude

=======

        for var in profile_copy.columns:
            if isinstance(profile_copy[var].dtype, pint_pandas.pint_array.PintType):
                unit_dict[var] = profile_copy[var].pint.units
                profile_copy[var] = profile_copy[var].pint.magnitude

>>>>>>> 1da40991
        # Convert to xarray Dataset
        self.profile = xr.Dataset.from_dataframe(profile_copy)

        if self.unitregistry is not None:
            self.unitregistry.force_ndarray_like = True

        for var, unit in unit_dict.items():
            self.profile[var].attrs["units"] = unit.__str__()
        self.profile = self.profile.pint.quantify(unit_registry=self.unitregistry)

    def calc_ascent_rate(self):
        """
        Calculate ascent rate

        negative if sonde is falling
        """
        time_delta = np.diff(self.profile.flight_time) / np.timedelta64(1, "s")
        height_delta = np.diff(self.profile.height)
        ascent_rate = height_delta / time_delta
        ascent_rate_ = np.concatenate(([0], ascent_rate))  # 0 at first measurement
        self.profile.insert(10, "ascent_rate", ascent_rate_)

    def calc_temporal_resolution(self):
        """
        Calculate temporal resolution of sounding

        Returns the most common temporal resolution
        by calculating the temporal differences
        and returning the most common difference.

        Input
        -----
        sounding : obj
            sounding class containing flight time
            information

        Return
        ------
        temporal_resolution : float
            temporal resolution
        """
        time_differences = np.abs(
            np.diff(np.ma.compressed(self.profile.flight_time))
        ) / np.timedelta64(1, "s")
        time_differences_counts = np.bincount(time_differences.astype(int))
        most_common_diff = np.argmax(time_differences_counts)
        temporal_resolution = most_common_diff
        self.meta_data["temporal_resolution"] = temporal_resolution

    def generate_location_coord(self):
        """Generate unique id of sounding"""
        lat = self.profile.latitude.values[0]
        if lat > 0:
            lat = "{:04.1f}".format(lat)
        else:
            lat = "{:05.1f}".format(lat)

        lon = self.profile.longitude.values[0]
        if lon > 0:
            lon = "{:04.1f}".format(lon)
        else:
            lon = "{:05.1f}".format(lon)

        loc = str(lat) + "N" + str(lon) + "E"
        self.meta_data["location_coord"] = loc

    def generate_sounding_id(self, config):
        """Generate unique id of sounding"""
        id = config.level1.variables.sounding.format.format(
            direction=self.meta_data["sounding_direction"],
            lat=self.profile.latitude.values[0],
            lon=self.profile.longitude.values[0],
        )
        id = self.meta_data["launch_time_dt"].strftime(id)
        self.meta_data["sounding"] = id

    def get_sonde_type(self):
        """Get WMO sonde type"""
        if self.meta_data["SondeTypeName"] == "RS41-SGP":
            self.meta_data["sonde_type"] = "123"
        else:
            raise SondeTypeNotImplemented(
                "SondeTypeName {} is not implemented".format(
                    self.meta_data["SondeTypeName"]
                )
            )

    def calculate_additional_variables(self, config):
        """Calculation of additional variables"""
        # Ascent rate
        self.calc_ascent_rate()
        # Dew point temperature
        dewpoint = td.convert_rh_to_dewpoint(
            self.profile.temperature.values, self.profile.humidity.values
        )
        self.profile.insert(10, "dew_point", dewpoint)
        # Mixing ratio
        e_s = td.calc_saturation_pressure(self.profile.temperature.values)
        if "pint" in e_s.dtype.__str__():
            mixing_ratio = (
                td.calc_wv_mixing_ratio(self.profile, e_s)
                * self.profile.humidity.values
            )
        else:
            mixing_ratio = (
                td.calc_wv_mixing_ratio(self.profile, e_s)
                * self.profile.humidity.values
                / 100.0
            )
        self.profile.insert(10, "mixing_ratio", mixing_ratio)
        self.meta_data["launch_time_dt"] = self.profile.flight_time.iloc[0]
        # Resolution
        self.calc_temporal_resolution()
        # Location
        self.generate_location_coord()
        # Sounding ID
        self.generate_sounding_id(config)
        self.get_sonde_type()

    def collect_config(self, config, level):
        level_dims = {1: "flight_time", 2: "altitude"}
        runtime_cfg = OmegaConf.create(
            {
                "runtime": {
                    "sounding_dim": 1,
                    "level_dim": len(self.profile[level_dims[level]]),
                }
            }
        )
        meta_data_cfg = OmegaConf.create(
            {"meta_level0": h.remove_nontype_keys(self.meta_data, type("str"))}
        )

        merged_conf = OmegaConf.merge(
            config[f"level{level}"], meta_data_cfg, runtime_cfg
        )
        merged_conf._set_parent(OmegaConf.merge(config, meta_data_cfg, runtime_cfg))
        return merged_conf

    def isquantity(self, ds):
        return ds.pint.units is not None

    def set_unset_items(self, ds, unset_vars, config, level):
        for var_out, var_int in unset_vars.items():
            if var_int == "launch_time":
                ds[var_out].data = [self.meta_data["launch_time_dt"]]
            elif var_int == "sounding":
                try:
                    ds[var_out].data = [self.meta_data["sounding"]]
                except ValueError:
                    ds = ds.assign_coords({var_out: [self.meta_data["sounding"]]})
            elif var_int == "platform":
                ds[var_out].data = [config.main.platform_number]
        return ds

    def set_coordinate_data(self, ds, coords, config):
        unset_coords = {}
        for k in ds.coords.keys():
            try:
                int_var = config.coordinates[k].internal_varname
            except ConfigAttributeError:
                logging.debug(f"{k} does not seem to have an internal varname")
                continue
            if int_var not in self.profile:
                logging.warning(f"No data for output variable {k} found in input.")
                unset_coords[k] = int_var
                pass
            elif self.isquantity(
                self.profile[int_var]
            ):  # convert values to output unit
                ds = ds.assign_coords(
                    {
                        k: self.profile[int_var]
                        .pint.to(ds[k].attrs["units"])
                        .pint.magnitude
                    }
                )
            else:
                ds = ds.assign_coords({k: self.profile[int_var].pint.dequantify()})
            coord_dtype = config.coordinates[k].get("encodings")
            if coord_dtype is not None:
                coord_dtype = coord_dtype.get("dtype")
            if coord_dtype is not None:
                ds[k].encoding["dtype"] = coord_dtype
        return ds, unset_coords

    def create_dataset(self, config, level=1):
        merged_conf = self.collect_config(config, level)
        ds = dc.create_dataset(merged_conf)

        ds.flight_time.data = xr.DataArray(
            [self.profile.flight_time], dims=["sounding", "level"]
        )

        # Fill dataset with data
        unset_vars = {}

        for var in self.profile.data_vars:
            if var == "alt_bnds":
                continue
            if "sounding" not in self.profile[var].dims:
                self.profile[var] = self.profile[var].expand_dims({"sounding": 1})
        for k in ds.data_vars.keys():
            try:
                int_var = config[f"level{level}"].variables[k].internal_varname
            except ConfigAttributeError:
                logging.debug(f"{k} does not seem to have an internal varname")
                continue
            if int_var not in self.profile.keys():
                unset_vars[k] = int_var
                continue
            dims = ds[k].dims
            if k == "launch_time":
                try:
                    ds[k].data = self.profile[int_var].values
                except KeyError:
                    unset_vars[k] = int_var
                    pass
                continue
            elif k == "platform":
                continue  # will be set at later stage
            if self.isquantity(self.profile[int_var]):
                data = (
                    self.profile[int_var].pint.to(ds[k].attrs["units"]).pint.magnitude
                )
                if len(dims) > 1 and "sounding" == dims[1]:
                    ds[k].data = np.array(data).T
                else:
                    ds[k].data = data
            else:
                if len(dims) > 1 and "sounding" == dims[1]:
                    ds[k].data = np.array(self.profile[int_var].values).T
                else:
                    ds[k].data = self.profile[int_var].values
        ds, unset_coords = self.set_coordinate_data(
            ds, ds.coords, config[f"level{level}"]
        )
        unset_items = {**unset_vars, **unset_coords}
        ds = self.set_unset_items(ds, unset_items, config, level)
        merged_conf = h.replace_placeholders_cfg(self, merged_conf)

        logging.debug("Add global attributes")
        if "global_attrs" in merged_conf.keys():
            _cfg = h.remove_missing_cfg(merged_conf["global_attrs"])
            ds.attrs = _cfg

        self.dataset = ds

    def get_direction(self):
        if self.profile.ascent_flag.values[0] == 0:
            direction = "ascent"
        elif self.profile.ascent_flag.values[0] == 1:
            direction = "descent"
        self.meta_data["sounding_direction"] = direction

    def set_launchtime(self):
        first_idx_w_time = np.argwhere(
            ~np.isnan(self.profile.squeeze().flight_time.values)
        )[0][0]
        self.meta_data["launch_time_dt"] = pd.to_datetime(
            self.profile.squeeze().flight_time.values[first_idx_w_time]
        )

    def export(self, output_fmt, cfg):
        """
        Saves sounding to disk
        """
        output = output_fmt.format(
            platform=cfg.main.get("platform"),
            campaign=cfg.main.get("campaign"),
            campaign_id=cfg.main.get("campaign_id"),
            direction=self.meta_data["sounding_direction"],
            version=cfg.main.get("data_version"),
        )
        output = self.meta_data["launch_time_dt"].strftime(output)
        directory = os.path.dirname(output)
        Path(directory).mkdir(parents=True, exist_ok=True)
        self.dataset.encoding["unlimited_dims"] = ["sounding"]
        self.dataset.to_netcdf(output)
        logging.info(f"Sounding written to {output}")<|MERGE_RESOLUTION|>--- conflicted
+++ resolved
@@ -81,21 +81,12 @@
     def convert_sounding_df2ds(self):
         unit_dict = {}
         profile_copy = self.profile.copy()
-<<<<<<< HEAD
 
         for var in profile_copy.columns:
             if isinstance(profile_copy[var].dtype, pint_pandas.pint_array.PintType):
                 unit_dict[var] = profile_copy[var].pint.units
                 profile_copy[var] = profile_copy[var].pint.magnitude
 
-=======
-
-        for var in profile_copy.columns:
-            if isinstance(profile_copy[var].dtype, pint_pandas.pint_array.PintType):
-                unit_dict[var] = profile_copy[var].pint.units
-                profile_copy[var] = profile_copy[var].pint.magnitude
-
->>>>>>> 1da40991
         # Convert to xarray Dataset
         self.profile = xr.Dataset.from_dataframe(profile_copy)
 
